# vim: ft=python fileencoding=utf-8 sts=4 sw=4 et:

# Copyright 2014-2019 Florian Bruhin (The Compiler) <mail@qutebrowser.org>
#
# This file is part of qutebrowser.
#
# qutebrowser is free software: you can redistribute it and/or modify
# it under the terms of the GNU General Public License as published by
# the Free Software Foundation, either version 3 of the License, or
# (at your option) any later version.
#
# qutebrowser is distributed in the hope that it will be useful,
# but WITHOUT ANY WARRANTY; without even the implied warranty of
# MERCHANTABILITY or FITNESS FOR A PARTICULAR PURPOSE.  See the
# GNU General Public License for more details.
#
# You should have received a copy of the GNU General Public License
# along with qutebrowser.  If not, see <http://www.gnu.org/licenses/>.

"""Command dispatcher for TabbedBrowser."""

import os.path
import shlex
import functools
import typing
import urllib.parse

from PyQt5.QtWidgets import QApplication, QTabBar
from PyQt5.QtCore import pyqtSlot, Qt, QUrl, QEvent, QUrlQuery

from qutebrowser.commands import userscripts, runners
from qutebrowser.api import cmdutils
from qutebrowser.config import config, configdata
from qutebrowser.browser import (urlmarks, browsertab, inspector, navigate,
                                 webelem, downloads)
from qutebrowser.keyinput import modeman, keyutils
from qutebrowser.utils import (message, usertypes, log, qtutils, urlutils,
                               objreg, utils, standarddir, debug)
from qutebrowser.utils.usertypes import KeyMode
from qutebrowser.misc import editor, guiprocess, objects, notree
from qutebrowser.completion.models import urlmodel, miscmodels
from qutebrowser.mainwindow import mainwindow


class CommandDispatcher:

    """Command dispatcher for TabbedBrowser.

    Contains all commands which are related to the current tab.

    We can't simply add these commands to BrowserTab directly and use
    currentWidget() for TabbedBrowser.cmd because at the time
    cmdutils.register() decorators are run, currentWidget() will return None.

    Attributes:
        _win_id: The window ID the CommandDispatcher is associated with.
        _tabbed_browser: The TabbedBrowser used.
    """

    def __init__(self, win_id, tabbed_browser):
        self._win_id = win_id
        self._tabbed_browser = tabbed_browser

    def __repr__(self):
        return utils.get_repr(self)

    def _new_tabbed_browser(self, private):
        """Get a tabbed-browser from a new window."""
        args = QApplication.instance().arguments()
        if private and '--single-process' in args:
            raise cmdutils.CommandError("Private windows are unavailable with "
                                        "the single-process process model.")

        new_window = mainwindow.MainWindow(private=private)
        new_window.show()
        return new_window.tabbed_browser

    def _count(self) -> int:
        """Convenience method to get the widget count."""
        return self._tabbed_browser.widget.count()

    def _set_current_index(self, idx):
        """Convenience method to set the current widget index."""
        cmdutils.check_overflow(idx, 'int')
        self._tabbed_browser.widget.setCurrentIndex(idx)

    def _current_index(self):
        """Convenience method to get the current widget index."""
        return self._tabbed_browser.widget.currentIndex()

    def _current_url(self):
        """Convenience method to get the current url."""
        try:
            return self._tabbed_browser.current_url()
        except qtutils.QtValueError as e:
            msg = "Current URL is invalid"
            if e.reason:
                msg += " ({})".format(e.reason)
            msg += "!"
            raise cmdutils.CommandError(msg)

    def _current_title(self):
        """Convenience method to get the current title."""
        return self._current_widget().title()

    def _current_widget(self):
        """Get the currently active widget from a command."""
        widget = self._tabbed_browser.widget.currentWidget()
        if widget is None:
            raise cmdutils.CommandError("No WebView available yet!")
        return widget

    def _open(self, url, tab=False, background=False, window=False,
              related=False, sibling=False, private=None):
        """Helper function to open a page.

        Args:
            url: The URL to open as QUrl.
            tab: Whether to open in a new tab.
            background: Whether to open in the background.
            window: Whether to open in a new window
            private: If opening a new window, open it in private browsing mode.
                     If not given, inherit the current window's mode.
            sibling: Open tab in a sibling node of the currently focused tab.
        """
        urlutils.raise_cmdexc_if_invalid(url)
        tabbed_browser = self._tabbed_browser
        cmdutils.check_exclusive((tab, background, window, private), 'tbwp')
        if window and private is None:
            private = self._tabbed_browser.is_private

        if window or private:
            tabbed_browser = self._new_tabbed_browser(private)
            tabbed_browser.tabopen(url)
        elif tab or background:
            if tabbed_browser.is_treetabbedbrowser:
                tabbed_browser.tabopen(url, background=background,
                                       related=related, sibling=sibling)
            elif sibling:
                raise cmdutils.CommandError("--sibling flag only works with \
                                            tree-tab enabled")
            else:
                tabbed_browser.tabopen(url, background=background,
                                       related=related)
        else:
            widget = self._current_widget()
            widget.load_url(url)

    def _cntwidget(self, count=None):
        """Return a widget based on a count/idx.

        Args:
            count: The tab index, or None.

        Return:
            The current widget if count is None.
            The widget with the given tab ID if count is given.
            None if no widget was found.
        """
        if count is None:
            return self._tabbed_browser.widget.currentWidget()
        elif 1 <= count <= self._count():
            cmdutils.check_overflow(count + 1, 'int')
            return self._tabbed_browser.widget.widget(count - 1)
        else:
            return None

    def _tab_focus_stack(self, mode: str, *, show_error=True):
        """Select the tab which was last focused."""
        tab_deque = self._tabbed_browser.tab_deque
        cur_tab = self._cntwidget()

        try:
            if mode == "last":
                tab = tab_deque.last(cur_tab)
            elif mode == "stack-prev":
                tab = tab_deque.prev(cur_tab)
            elif mode == "stack-next":
                tab = tab_deque.next(cur_tab)
            else:
                raise NotImplementedError(
                    "Missing implementation for stack mode!")
        except IndexError:
            if not show_error:
                return
            raise cmdutils.CommandError("Could not find requested tab!")

        idx = self._tabbed_browser.widget.indexOf(tab)
        if idx == -1:
            raise cmdutils.CommandError("Requested tab vanished!")
        self._set_current_index(idx)

    def _get_selection_override(self, prev, next_, opposite):
        """Helper function for tab_close to get the tab to select.

        Args:
            prev: Force selecting the tab before the current tab.
            next_: Force selecting the tab after the current tab.
            opposite: Force selecting the tab in the opposite direction of
                      what's configured in 'tabs.select_on_remove'.

        Return:
            QTabBar.SelectLeftTab, QTabBar.SelectRightTab, or None if no change
            should be made.
        """
        cmdutils.check_exclusive((prev, next_, opposite), 'pno')
        if prev:
            return QTabBar.SelectLeftTab
        elif next_:
            return QTabBar.SelectRightTab
        elif opposite:
            conf_selection = config.val.tabs.select_on_remove
            if conf_selection == QTabBar.SelectLeftTab:
                return QTabBar.SelectRightTab
            elif conf_selection == QTabBar.SelectRightTab:
                return QTabBar.SelectLeftTab
            elif conf_selection == QTabBar.SelectPreviousTab:
                raise cmdutils.CommandError(
                    "-o is not supported with 'tabs.select_on_remove' set to "
                    "'last-used'!")
            else:  # pragma: no cover
                raise ValueError("Invalid select_on_remove value "
                                 "{!r}!".format(conf_selection))
        return None

    def _tab_close(self, tab, prev=False, next_=False,
                   opposite=False, new_undo=True):
        """Helper function for tab_close be able to handle message.async.

        Args:
            tab: Tab object to select be closed.
            prev: Force selecting the tab before the current tab.
            next_: Force selecting the tab after the current tab.
            opposite: Force selecting the tab in the opposite direction of
                      what's configured in 'tabs.select_on_remove'.
            count: The tab index to close, or None
        """
        tabbar = self._tabbed_browser.widget.tabBar()
        selection_override = self._get_selection_override(prev, next_,
                                                          opposite)

        if selection_override is None:
            self._tabbed_browser.close_tab(tab, new_undo=new_undo)
        else:
            old_selection_behavior = tabbar.selectionBehaviorOnRemove()
            tabbar.setSelectionBehaviorOnRemove(selection_override)
            self._tabbed_browser.close_tab(tab, new_undo=new_undo)
            tabbar.setSelectionBehaviorOnRemove(old_selection_behavior)

    @cmdutils.register(instance='command-dispatcher', scope='window')
    @cmdutils.argument('count', value=cmdutils.Value.count)
    def tab_close(self, prev=False, next_=False, opposite=False,
                  force=False, count=None, recursive=False):
        """Close the current/[count]th tab.

        Args:
            prev: Force selecting the tab before the current tab.
            next_: Force selecting the tab after the current tab.
            opposite: Force selecting the tab in the opposite direction of
                      what's configured in 'tabs.select_on_remove'.
            force: Avoid confirmation for pinned tabs.
            recursive: Close all descendents (tree-tabs) as well as current tab
            count: The tab index to close, or None
        """
        tab = self._cntwidget(count)
        tabbed_browser = self._tabbed_browser
        if tab is None:
            return
        if (tabbed_browser.is_treetabbedbrowser and recursive and not
                tab.node.collapsed):
            # if collapsed, recursive is the same as normal close
            new_undo = True  # only for first one
            for descendent in tab.node.traverse(notree.TraverseOrder.POST_R,
                                                True):
                if self._tabbed_browser.widget.indexOf(descendent.value) > -1:
                    close = functools.partial(self._tab_close,
                                              descendent.value, prev, next_,
                                              opposite, new_undo)
                    tabbed_browser.tab_close_prompt_if_pinned(tab, force,
                                                              close)
                    new_undo = False
                else:
                    tab = descendent.value
                    tab.private_api.shutdown()
                    tab.deleteLater()
                    tab.layout().unwrap()
        else:
            # this also applied to closing collapsed tabs
            # logic for that is in TreeTabbedBrowser
            close = functools.partial(self._tab_close, tab, prev,
                                      next_, opposite)
            tabbed_browser.tab_close_prompt_if_pinned(tab, force, close)

    @cmdutils.register(instance='command-dispatcher', scope='window',
                       name='tab-pin')
    @cmdutils.argument('count', value=cmdutils.Value.count)
    def tab_pin(self, count=None):
        """Pin/Unpin the current/[count]th tab.

        Pinning a tab shrinks it to the size of its title text.
        Attempting to close a pinned tab will cause a confirmation,
        unless --force is passed.

        Args:
            count: The tab index to pin or unpin, or None
        """
        tab = self._cntwidget(count)
        if tab is None:
            return

        to_pin = not tab.data.pinned
        self._tabbed_browser.widget.set_tab_pinned(tab, to_pin)

    @cmdutils.register(instance='command-dispatcher', name='open',
                       maxsplit=0, scope='window')
    @cmdutils.argument('url', completion=urlmodel.url)
    @cmdutils.argument('sibling', flag='S')
    @cmdutils.argument('count', value=cmdutils.Value.count)
    def openurl(self, url=None, related=False, sibling=False,
                bg=False, tab=False, window=False, count=None, secure=False,
                private=False):
        """Open a URL in the current/[count]th tab.

        If the URL contains newlines, each line gets opened in its own tab.

        Args:
            url: The URL to open.
            bg: Open in a new background tab.
            tab: Open in a new tab.
            window: Open in a new window.
            related: If opening a new tab, position the tab as related to the
                     current one (like clicking on a link).
            sibling: If opening a new tab, position the as a sibling of the
                     current one.
            count: The tab index to open the URL in, or None.
            secure: Force HTTPS.
            private: Open a new window in private browsing mode.
        """
        if url is None:
            urls = [config.val.url.default_page]
        else:
            urls = self._parse_url_input(url)

        for i, cur_url in enumerate(urls):
            if secure:
                cur_url.setScheme('https')
            if not window and i > 0:
                tab = False
                bg = True

            if tab or bg or window or private:
                self._open(cur_url, tab, bg, window, private=private,
                           related=related, sibling=sibling)
            else:
                curtab = self._cntwidget(count)
                if curtab is None:
                    if count is None:
                        # We want to open a URL in the current tab, but none
                        # exists yet.
                        self._tabbed_browser.tabopen(cur_url)
                    else:
                        # Explicit count with a tab that doesn't exist.
                        return
                elif curtab.navigation_blocked():
                    message.info("Tab is pinned!")
                else:
                    curtab.load_url(cur_url)

    def _parse_url(self, url, *, force_search=False):
        """Parse a URL or quickmark or search query.

        Args:
            url: The URL to parse.
            force_search: Whether to force a search even if the content can be
                          interpreted as a URL or a path.

        Return:
            A URL that can be opened.
        """
        try:
            return objreg.get('quickmark-manager').get(url)
        except urlmarks.Error:
            try:
                return urlutils.fuzzy_url(url, force_search=force_search)
            except urlutils.InvalidUrlError as e:
                # We don't use cmdutils.CommandError here as this can be
                # called async from edit_url
                message.error(str(e))
                return None

    def _parse_url_input(self, url):
        """Parse a URL or newline-separated list of URLs.

        Args:
            url: The URL or list to parse.

        Return:
            A list of URLs that can be opened.
        """
        if isinstance(url, QUrl):
            yield url
            return

        force_search = False
        urllist = [u for u in url.split('\n') if u.strip()]
        if (len(urllist) > 1 and not urlutils.is_url(urllist[0]) and
                urlutils.get_path_if_valid(urllist[0], check_exists=True)
                is None):
            urllist = [url]
            force_search = True
        for cur_url in urllist:
            parsed = self._parse_url(cur_url, force_search=force_search)
            if parsed is not None:
                yield parsed

    @cmdutils.register(instance='command-dispatcher', scope='window')
    def tab_clone(self, bg=False, window=False):
        """Duplicate the current tab.

        Args:
            bg: Open in a background tab.
            window: Open in a new window.

        Return:
            The new QWebView.
        """
        cmdutils.check_exclusive((bg, window), 'bw')
        curtab = self._current_widget()
        cur_title = self._tabbed_browser.widget.page_title(
            self._current_index())
        try:
            history = curtab.history.private_api.serialize()
        except browsertab.WebTabError as e:
            raise cmdutils.CommandError(e)

        # The new tab could be in a new tabbed_browser (e.g. because of
        # tabs.tabs_are_windows being set)
        if window:
            new_tabbed_browser = self._new_tabbed_browser(
                private=self._tabbed_browser.is_private)
        else:
            new_tabbed_browser = self._tabbed_browser
        newtab = new_tabbed_browser.tabopen(background=bg)
        new_tabbed_browser = objreg.get('tabbed-browser', scope='window',
                                        window=newtab.win_id)
        idx = new_tabbed_browser.widget.indexOf(newtab)

        new_tabbed_browser.widget.set_page_title(idx, cur_title)
        if curtab.data.should_show_icon():
            new_tabbed_browser.widget.setTabIcon(idx, curtab.icon())
            if config.val.tabs.tabs_are_windows:
                new_tabbed_browser.widget.window().setWindowIcon(curtab.icon())

        newtab.data.keep_icon = True
        newtab.history.private_api.deserialize(history)
        newtab.zoom.set_factor(curtab.zoom.factor())
        new_tabbed_browser.widget.set_tab_pinned(newtab, curtab.data.pinned)
        return newtab

    @cmdutils.register(instance='command-dispatcher', scope='window',
                       maxsplit=0)
    @cmdutils.argument('index', completion=miscmodels.other_buffer)
    def tab_take(self, index, keep=False):
        """Take a tab from another window.

        Args:
            index: The [win_id/]index of the tab to take. Or a substring
                   in which case the closest match will be taken.
            keep: If given, keep the old tab around.
        """
        tabbed_browser, tab = self._resolve_buffer_index(index)

        if tabbed_browser is self._tabbed_browser:
            raise cmdutils.CommandError("Can't take a tab from the same "
                                        "window")

        self._open(tab.url(), tab=True)
        if not keep:
            tabbed_browser.close_tab(tab, add_undo=False)

    def _tree_tab_give(self, tabbed_browser, keep):
        """Helper function to simplify tab-give."""
        uid_map = {1: 1}
        traversed = list(self._current_widget().node.traverse())
        # first pass: open tabs
        for node in traversed:
            tab = tabbed_browser.tabopen(node.value.url())

            uid_map[node.uid] = tab.node.uid

        # second pass: copy tree structure over
        newroot = tabbed_browser.widget.tree_root
        oldroot = self._tabbed_browser.widget.tree_root
        for node in traversed:
            if node.parent is not oldroot:
                uid = uid_map[node.uid]
                new_node = newroot.get_descendent_by_uid(uid)
                parent_uid = uid_map[node.parent.uid]
                new_parent = newroot.get_descendent_by_uid(parent_uid)
                new_node.parent = new_parent

        # third pass: remove tabs from old window
        if not keep:
            for _node in traversed:
                self._tabbed_browser.close_tab(self._current_widget(),
                                               add_undo=False)

    @cmdutils.register(instance='command-dispatcher', scope='window')
    @cmdutils.argument('win_id', completion=miscmodels.window)
    @cmdutils.argument('count', value=cmdutils.Value.count)
    def tab_give(self, win_id: int = None, keep: bool = False,
                 recursive: bool = False, count: int = None) -> None:
        """Give the current tab to a new or existing window if win_id given.

        If no win_id is given, the tab will get detached into a new window.

        Args:
            win_id: The window ID of the window to give the current tab to.
            keep: If given, keep the old tab around.
            count: Overrides win_id (index starts at 1 for win_id=0).
            recursive: Whether to move the entire subtree starting at the tab.
        """
        if count is not None:
            win_id = count - 1

        if win_id == self._win_id:
            raise cmdutils.CommandError("Can't give a tab to the same window")

        if win_id is None:
            if self._count() < 2 and not keep:
                raise cmdutils.CommandError("Cannot detach from a window with "
                                            "only one tab")

            tabbed_browser = self._new_tabbed_browser(
                private=self._tabbed_browser.is_private)
        else:
            if win_id not in objreg.window_registry:
                raise cmdutils.CommandError(
                    "There's no window with id {}!".format(win_id))

            tabbed_browser = objreg.get('tabbed-browser', scope='window',
                                        window=win_id)

        if recursive and tabbed_browser.is_treetabbedbrowser:
            self._tree_tab_give(tabbed_browser, keep)
        else:
            tabbed_browser.tabopen(self._current_url())
            if not keep:
                self._tabbed_browser.close_tab(self._current_widget(),
                                               add_undo=False)

    def _back_forward(self, tab, bg, window, count, forward):
        """Helper function for :back/:forward."""
        history = self._current_widget().history
        # Catch common cases before e.g. cloning tab
        if not forward and not history.can_go_back():
            raise cmdutils.CommandError("At beginning of history.")
        if forward and not history.can_go_forward():
            raise cmdutils.CommandError("At end of history.")

        if tab or bg or window:
            widget = self.tab_clone(bg, window)
        else:
            widget = self._current_widget()

        try:
            if forward:
                widget.history.forward(count)
            else:
                widget.history.back(count)
        except browsertab.WebTabError as e:
            raise cmdutils.CommandError(e)

    @cmdutils.register(instance='command-dispatcher', scope='window')
    @cmdutils.argument('count', value=cmdutils.Value.count)
    def back(self, tab=False, bg=False, window=False, count=1):
        """Go back in the history of the current tab.

        Args:
            tab: Go back in a new tab.
            bg: Go back in a background tab.
            window: Go back in a new window.
            count: How many pages to go back.
        """
        self._back_forward(tab, bg, window, count, forward=False)

    @cmdutils.register(instance='command-dispatcher', scope='window')
    @cmdutils.argument('count', value=cmdutils.Value.count)
    def forward(self, tab=False, bg=False, window=False, count=1):
        """Go forward in the history of the current tab.

        Args:
            tab: Go forward in a new tab.
            bg: Go forward in a background tab.
            window: Go forward in a new window.
            count: How many pages to go forward.
        """
        self._back_forward(tab, bg, window, count, forward=True)

    @cmdutils.register(instance='command-dispatcher', scope='window')
    @cmdutils.argument('where', choices=['prev', 'next', 'up', 'increment',
                                         'decrement'])
    @cmdutils.argument('count', value=cmdutils.Value.count)
    def navigate(self, where: str, tab: bool = False, bg: bool = False,
                 window: bool = False, count: int = 1) -> None:
        """Open typical prev/next links or navigate using the URL path.

        This tries to automatically click on typical _Previous Page_ or
        _Next Page_ links using some heuristics.

        Alternatively it can navigate by changing the current URL.

        Args:
            where: What to open.

                - `prev`: Open a _previous_ link.
                - `next`: Open a _next_ link.
                - `up`: Go up a level in the current URL.
                - `increment`: Increment the last number in the URL.
                  Uses the
                  link:settings{outsuffix}#url.incdec_segments[url.incdec_segments]
                  config option.
                - `decrement`: Decrement the last number in the URL.
                  Uses the
                  link:settings{outsuffix}#url.incdec_segments[url.incdec_segments]
                  config option.

            tab: Open in a new tab.
            bg: Open in a background tab.
            window: Open in a new window.
            count: For `increment` and `decrement`, the number to change the
                   URL by. For `up`, the number of levels to go up in the URL.
        """
        cmdutils.check_exclusive((tab, bg, window), 'tbw')
        widget = self._current_widget()
        url = self._current_url()

        handlers = {
            'prev': functools.partial(navigate.prevnext, prev=True),
            'next': functools.partial(navigate.prevnext, prev=False),
            'up': navigate.path_up,
            'decrement': functools.partial(navigate.incdec,
                                           inc_or_dec='decrement'),
            'increment': functools.partial(navigate.incdec,
                                           inc_or_dec='increment'),
        }  # type: typing.Dict[str, typing.Callable]

        try:
            if where in ['prev', 'next']:
                handler = handlers[where]
                handler(browsertab=widget, win_id=self._win_id, baseurl=url,
                        tab=tab, background=bg, window=window)
            elif where in ['up', 'increment', 'decrement']:
                if where == 'up':
                    url = url.adjusted(QUrl.RemoveFragment | QUrl.RemoveQuery)
                new_url = handlers[where](url, count)
                self._open(new_url, tab, bg, window, related=True)
            else:  # pragma: no cover
                raise ValueError("Got called with invalid value {} for "
                                 "`where'.".format(where))
        except navigate.Error as e:
            raise cmdutils.CommandError(e)

    @cmdutils.register(instance='command-dispatcher', scope='window')
    @cmdutils.argument('count', value=cmdutils.Value.count)
    @cmdutils.argument('top_navigate', metavar='ACTION',
                       choices=('prev', 'decrement'))
    @cmdutils.argument('bottom_navigate', metavar='ACTION',
                       choices=('next', 'increment'))
    def scroll_page(self, x: float, y: float, *,
                    top_navigate: str = None, bottom_navigate: str = None,
                    count: int = 1) -> None:
        """Scroll the frame page-wise.

        Args:
            x: How many pages to scroll to the right.
            y: How many pages to scroll down.
            bottom_navigate: :navigate action (next, increment) to run when
                             scrolling down at the bottom of the page.
            top_navigate: :navigate action (prev, decrement) to run when
                          scrolling up at the top of the page.
            count: multiplier
        """
        tab = self._current_widget()
        if not tab.url().isValid():
            # See https://github.com/qutebrowser/qutebrowser/issues/701
            return

        if bottom_navigate is not None and tab.scroller.at_bottom():
            self.navigate(bottom_navigate)
            return
        elif top_navigate is not None and tab.scroller.at_top():
            self.navigate(top_navigate)
            return

        try:
            tab.scroller.delta_page(count * x, count * y)
        except OverflowError:
            raise cmdutils.CommandError(
                "Numeric argument is too large for internal int "
                "representation.")

    def _yank_url(self, what):
        """Helper method for yank() to get the URL to copy."""
        assert what in ['url', 'pretty-url', 'markdown'], what
        flags = QUrl.RemovePassword
        if what == 'pretty-url':
            flags |= QUrl.DecodeReserved  # type: ignore
        else:
            flags |= QUrl.FullyEncoded  # type: ignore
        url = QUrl(self._current_url())
        url_query = QUrlQuery()
        url_query_str = urlutils.query_string(url)
        if '&' not in url_query_str and ';' in url_query_str:
            url_query.setQueryDelimiters('=', ';')
        url_query.setQuery(url_query_str)
        for key in dict(url_query.queryItems()):
            if key in config.val.url.yank_ignored_parameters:
                url_query.removeQueryItem(key)
        url.setQuery(url_query)
        return url.toString(flags)  # type: ignore

    @cmdutils.register(instance='command-dispatcher', scope='window')
    @cmdutils.argument('what', choices=['selection', 'url', 'pretty-url',
                                        'title', 'domain', 'markdown',
                                        'inline'])
    def yank(self, what='url', inline=None,
             sel=False, keep=False, quiet=False):
        """Yank (copy) something to the clipboard or primary selection.

        Args:
            what: What to yank.

                - `url`: The current URL.
                - `pretty-url`: The URL in pretty decoded form.
                - `title`: The current page's title.
                - `domain`: The current scheme, domain, and port number.
                - `selection`: The selection under the cursor.
                - `markdown`: Yank title and URL in markdown format
                  (deprecated, use `:yank inline [{title}]({url})` instead).
                - `inline`: Yank the text contained in the 'inline' argument.

            sel: Use the primary selection instead of the clipboard.
            keep: Stay in visual mode after yanking the selection.
            quiet: Don't show an information message.
            inline: A block of text, to be yanked if 'what'
                is inline and ignored otherwise.
        """
        if what == 'inline':
            s = inline
            what = 'inline block'
        elif what == 'title':
            s = self._tabbed_browser.widget.page_title(self._current_index())
        elif what == 'domain':
            port = self._current_url().port()
            s = '{}://{}{}'.format(self._current_url().scheme(),
                                   self._current_url().host(),
                                   ':' + str(port) if port > -1 else '')
        elif what in ['url', 'pretty-url']:
            s = self._yank_url(what)
            what = 'URL'  # For printing
        elif what == 'selection':
            def _selection_callback(s):
                if not s and not quiet:
                    message.info("Nothing to yank")
                    return
                self._yank_to_target(s, sel, what, keep, quiet)

            caret = self._current_widget().caret
            caret.selection(callback=_selection_callback)
            return
        elif what == 'markdown':
            message.warning(":yank markdown is deprecated, use `:yank inline "
                            "[{title}]({url})` instead.")
            idx = self._current_index()
            title = self._tabbed_browser.widget.page_title(idx)
            url = self._yank_url(what)
            s = '[{}]({})'.format(title, url)
            what = 'markdown URL'  # For printing
        else:  # pragma: no cover
            raise ValueError("Invalid value {!r} for `what'.".format(what))

        self._yank_to_target(s, sel, what, keep, quiet)

    def _yank_to_target(self, s, sel, what, keep, quiet):
        if sel and utils.supports_selection():
            target = "primary selection"
        else:
            sel = False
            target = "clipboard"

        utils.set_clipboard(s, selection=sel)
        if what != 'selection':
            if not quiet:
                message.info("Yanked {} to {}: {}".format(what, target, s))
        else:
            if not quiet:
                message.info("{} {} yanked to {}".format(
                    len(s), "char" if len(s) == 1 else "chars", target))
            if not keep:
                modeman.leave(self._win_id, KeyMode.caret, "yank selected",
                              maybe=True)

    @cmdutils.register(instance='command-dispatcher', scope='window')
    def tab_only(self, prev=False, next_=False, force=False):
        """Close all tabs except for the current one.

        Args:
            prev: Keep tabs before the current.
            next_: Keep tabs after the current.
            force: Avoid confirmation for pinned tabs.
        """
        cmdutils.check_exclusive((prev, next_), 'pn')
        cur_idx = self._tabbed_browser.widget.currentIndex()
        assert cur_idx != -1

        def _to_close(i):
            """Helper method to check if a tab should be closed or not."""
            return not (i == cur_idx or
                        (prev and i < cur_idx) or
                        (next_ and i > cur_idx))

        # close as many tabs as we can
        first_tab = True
        pinned_tabs_cleanup = False
        for i, tab in enumerate(self._tabbed_browser.widgets()):
            if _to_close(i):
                if force or not tab.data.pinned:
                    self._tabbed_browser.close_tab(tab, new_undo=first_tab)
                    first_tab = False
                else:
                    pinned_tabs_cleanup = tab

        # Check to see if we would like to close any pinned tabs
        if pinned_tabs_cleanup:
            self._tabbed_browser.tab_close_prompt_if_pinned(
                pinned_tabs_cleanup,
                force,
                lambda: self.tab_only(
                    prev=prev, next_=next_, force=True),
                text="Are you sure you want to close pinned tabs?")

    @cmdutils.register(instance='command-dispatcher', scope='window')
    def undo(self):
        """Re-open the last closed tab or tabs."""
        try:
            self._tabbed_browser.undo()
        except IndexError:
            raise cmdutils.CommandError("Nothing to undo!")

    @cmdutils.register(instance='command-dispatcher', scope='window')
    @cmdutils.argument('count', value=cmdutils.Value.count)
    def tab_prev(self, count=1, sibling=False):
        """Switch to the previous tab, or switch [count] tabs back.

        Args:
            count: How many tabs to switch back.
            sibling: Whether to focus the previous tree sibling.
        """
        if self._count() == 0:
            # Running :tab-prev after last tab was closed
            # See https://github.com/qutebrowser/qutebrowser/issues/1448
            return
        if sibling and self._tabbed_browser.is_treetabbedbrowser:
            cur_node = self._current_widget().node
            siblings = list(cur_node.parent.children)

            if siblings and len(siblings) > 1:
                node_idx = siblings.index(cur_node)
                new_idx = node_idx - count
                if new_idx >= 0 or config.val.tabs.wrap:
                    target_node = siblings[(node_idx-count) % len(siblings)]
                    idx = self._tabbed_browser.widget.indexOf(
                        target_node.value)
                    self._set_current_index(idx)
                else:
                    log.webview.debug("First sibling")
            else:
                log.webview.debug("No siblings")
        else:
            newidx = self._current_index() - count
            if newidx >= 0:
                self._set_current_index(newidx)
            elif config.val.tabs.wrap:
                self._set_current_index(newidx % self._count())
            else:
                log.webview.debug("First tab")

    @cmdutils.register(instance='command-dispatcher', scope='window')
    @cmdutils.argument('count', value=cmdutils.Value.count)
    def tab_next(self, count=1, sibling=False):
        """Switch to the next tab, or switch [count] tabs forward.

        Args:
            count: How many tabs to switch forward.
            sibling: Whether to focus the next tree sibling.
        """
        if self._count() == 0:
            # Running :tab-next after last tab was closed
            # See https://github.com/qutebrowser/qutebrowser/issues/1448
            return
        if sibling and self._tabbed_browser.is_treetabbedbrowser:
            cur_node = self._current_widget().node
            siblings = list(cur_node.parent.children)

            if siblings and len(siblings) > 1:
                node_idx = siblings.index(cur_node)
                new_idx = node_idx + count
                if new_idx < len(siblings) or config.val.tabs.wrap:
                    target_node = siblings[new_idx % len(siblings)]
                    idx = self._tabbed_browser.widget.indexOf(
                        target_node.value)
                    self._set_current_index(idx)
                else:
                    log.webview.debug("Last sibling")
            else:
                log.webview.debug("No siblings")
        else:
            newidx = self._current_index() + count
            if newidx < self._count():
                self._set_current_index(newidx)
            elif config.val.tabs.wrap:
                self._set_current_index(newidx % self._count())
            else:
                log.webview.debug("Last tab")

    def _resolve_buffer_index(self, index):
        """Resolve a buffer index to the tabbedbrowser and tab.

        Args:
            index: The [win_id/]index of the tab to be selected. Or a substring
                   in which case the closest match will be focused.
        """
        index_parts = index.split('/', 1)

        try:
            for part in index_parts:
                int(part)
        except ValueError:
            model = miscmodels.buffer()
            model.set_pattern(index)
            if model.count() > 0:
                index = model.data(model.first_item())
                index_parts = index.split('/', 1)
            else:
                raise cmdutils.CommandError(
                    "No matching tab for: {}".format(index))

        if len(index_parts) == 2:
            win_id = int(index_parts[0])
            idx = int(index_parts[1])
        elif len(index_parts) == 1:
            idx = int(index_parts[0])
            active_win = QApplication.activeWindow()
            if active_win is None:
                # Not sure how you enter a command without an active window...
                raise cmdutils.CommandError(
                    "No window specified and couldn't find active window!")
            win_id = active_win.win_id

        if win_id not in objreg.window_registry:
            raise cmdutils.CommandError(
                "There's no window with id {}!".format(win_id))

        tabbed_browser = objreg.get('tabbed-browser', scope='window',
                                    window=win_id)
        if not 0 < idx <= tabbed_browser.widget.count():
            raise cmdutils.CommandError(
                "There's no tab with index {}!".format(idx))

        return (tabbed_browser, tabbed_browser.widget.widget(idx-1))

    @cmdutils.register(instance='command-dispatcher', scope='window',
                       maxsplit=0)
    @cmdutils.argument('index', completion=miscmodels.buffer)
    @cmdutils.argument('count', value=cmdutils.Value.count)
    def buffer(self, index=None, count=None):
        """Select tab by index or url/title best match.

        Focuses window if necessary when index is given. If both index and
        count are given, use count.

        With neither index nor count given, open the qute://tabs page.

        Args:
            index: The [win_id/]index of the tab to focus. Or a substring
                   in which case the closest match will be focused.
            count: The tab index to focus, starting with 1.
        """
        if count is None and index is None:
            self.openurl('qute://tabs/', tab=True)
            return

        if count is not None:
            index = str(count)

        tabbed_browser, tab = self._resolve_buffer_index(index)

        window = tabbed_browser.widget.window()
        window.activateWindow()
        window.raise_()
        tabbed_browser.widget.setCurrentWidget(tab)

    @cmdutils.register(instance='command-dispatcher', scope='window')
    @cmdutils.argument('index', choices=['last', 'parent',
                                         'stack-next', 'stack-prev'])
    @cmdutils.argument('count', value=cmdutils.Value.count)
    def tab_focus(self, index: typing.Union[str, int] = None,
                  count: int = None, no_last: bool = False) -> None:
        """Select the tab given as argument/[count].

        If neither count nor index are given, it behaves like tab-next.
        If both are given, use count.

        Args:
            index: The tab index to focus, starting with 1. Negative indices
                   count from the end, such that -1 is the last tab. Special
                   values are:
                       - `last` focuses the last focused tab (regardless of
                         count).
                       - `parent` focuses the parent tab in the tree hierarchy,
                         if `tabs.tree_tabs` is enabled.
                       - `stack-prev`/`stack-next` traverse a stack of visited
                         tabs.
            count: The tab index to focus, starting with 1.
            no_last: Whether to avoid focusing last tab if already focused.
        """
        index = count if count is not None else index

        if index in {'last', 'stack-next', 'stack-prev'}:
            assert isinstance(index, str)
            self._tab_focus_stack(index)
            return
        elif index == 'parent' and self._tabbed_browser.is_treetabbedbrowser:
            node = self._current_widget().node
            path = node.path
            if count:
                if count < len(path):
                    path_idx = 0 - count - 1  # path[-1] is node, so shift by 1
                else:
                    path_idx = 1  # first non-root node
            else:
                path_idx = -2  # immediate parent (path[-1] is node)

            target_node = path[path_idx]
            if node is target_node or target_node.value is None:
                raise cmdutils.CommandError("Tab has no parent! ")
            target_tab = target_node.value
            index = self._tabbed_browser.widget.indexOf(target_tab) + 1
        elif index is None:
            self.tab_next()
            return

        assert isinstance(index, int)

        if index < 0:
            index = self._count() + index + 1

        if not no_last and index == self._current_index() + 1:
            self._tab_focus_stack('last', show_error=False)
            return

        if 1 <= index <= self._count():
            self._set_current_index(index - 1)
        else:
            raise cmdutils.CommandError("There's no tab with index {}!".format(
                index))

    @cmdutils.register(instance='command-dispatcher', scope='window')
    @cmdutils.argument('index', choices=['+', '-'])
    @cmdutils.argument('count', value=cmdutils.Value.count)
    def tab_move(self, index: typing.Union[str, int] = None,
                 count: int = None) -> None:
        """Move the current tab according to the argument and [count].

        If neither is given, move it to the first position.

        Args:
            index: `+` or `-` to move relative to the current tab by
                   count, or a default of 1 space.
                   A tab index to move to that index.
            count: If moving relatively: Offset.
                   If moving absolutely: New position (default: 0). This
                   overrides the index argument, if given.
        """
        # pylint: disable=invalid-unary-operand-type
        # https://github.com/PyCQA/pylint/issues/1472
        if index in ['+', '-']:
            # relative moving
            new_idx = self._current_index()
            delta = 1 if count is None else count

            if self._tabbed_browser.is_treetabbedbrowser:
                node = self._current_widget().node
                parent = node.parent
                siblings = list(parent.children)

                if len(siblings) <= 1:
                    return
                rel_idx = siblings.index(node)
                rel_idx += delta if index == '+' else - delta
                rel_idx %= len(siblings)
                new_idx = self._tabbed_browser.widget.indexOf(
                    siblings[rel_idx].value)

            else:
                new_idx += delta if index == '+' else - delta

                if config.val.tabs.wrap:
                    new_idx %= self._count()
        else:
            # absolute moving
            if count is not None:
                new_idx = count - 1
            elif index is not None:
                assert isinstance(index, int)
                new_idx = index - 1 if index >= 0 else index + self._count()
            else:
                new_idx = 0

        if not 0 <= new_idx < self._count():
            raise cmdutils.CommandError("Can't move tab to position {}!"
                                        .format(new_idx + 1))

        cur_idx = self._current_index()
        cmdutils.check_overflow(cur_idx, 'int')
        cmdutils.check_overflow(new_idx, 'int')

        if self._tabbed_browser.is_treetabbedbrowser:
            # self._tree_tab_move(new_idx)
            new_idx += 1  # tree-tabs indexes start at 1 (0 is hidden root tab)
            tab = self._current_widget()

            # traverse order is the same as display order
            # so indexing works correctly
            tree_root = self._tabbed_browser.widget.tree_root
            tabs = list(tree_root.traverse(render_collapsed=False))
            target_node = tabs[new_idx]
            if tab.node in target_node.path:
                raise cmdutils.CommandError("Can't move tab to a descendent"
                                            " of itself")

            new_parent = target_node.parent
            # we need index relative to parent for correct placement
            dest_tab = tabs[new_idx]
            new_idx_relative = new_parent.children.index(dest_tab)

            tab.node.parent = None  # avoid duplicate errors
            siblings = list(new_parent.children)
            siblings.insert(new_idx_relative, tab.node)
            new_parent.children = siblings

            self._tabbed_browser.widget.tree_tab_update()
        else:
            self._tabbed_browser.widget.tabBar().moveTab(cur_idx, new_idx)

    @cmdutils.register(instance='command-dispatcher', scope='window',
                       maxsplit=0, no_replace_variables=True)
    @cmdutils.argument('count', value=cmdutils.Value.count)
    def spawn(self, cmdline, userscript=False, verbose=False,
              output=False, detach=False, count=None):
        """Spawn a command in a shell.

        Args:
            userscript: Run the command as a userscript. You can use an
                        absolute path, or store the userscript in one of those
                        locations:
                            - `~/.local/share/qutebrowser/userscripts`
                              (or `$XDG_DATA_HOME`)
                            - `/usr/share/qutebrowser/userscripts`
            verbose: Show notifications when the command started/exited.
            output: Whether the output should be shown in a new tab.
            detach: Whether the command should be detached from qutebrowser.
            cmdline: The commandline to execute.
            count: Given to userscripts as $QUTE_COUNT.
        """
        cmdutils.check_exclusive((userscript, detach), 'ud')
        try:
            cmd, *args = shlex.split(cmdline)
        except ValueError as e:
            raise cmdutils.CommandError("Error while splitting command: "
                                        "{}".format(e))

        args = runners.replace_variables(self._win_id, args)

        log.procs.debug("Executing {} with args {}, userscript={}".format(
            cmd, args, userscript))

        @pyqtSlot()
        def _on_proc_finished():
            if output:
                tb = objreg.get('tabbed-browser', scope='window',
                                window='last-focused')
                tb.load_url(QUrl('qute://spawn-output'), newtab=True)

        if userscript:
            def _selection_callback(s):
                try:
                    runner = self._run_userscript(s, cmd, args, verbose, count)
                    runner.finished.connect(_on_proc_finished)
                except cmdutils.CommandError as e:
                    message.error(str(e))

            # ~ expansion is handled by the userscript module.
            # dirty hack for async call because of:
            # https://bugreports.qt.io/browse/QTBUG-53134
            # until it fixed or blocked async call implemented:
            # https://github.com/qutebrowser/qutebrowser/issues/3327
            caret = self._current_widget().caret
            caret.selection(callback=_selection_callback)
        else:
            cmd = os.path.expanduser(cmd)
            proc = guiprocess.GUIProcess(what='command', verbose=verbose,
                                         parent=self._tabbed_browser)
            if detach:
                ok = proc.start_detached(cmd, args)
                if not ok:
                    message.info("Hint: Try without --detach for a more "
                                 "detailed error")
            else:
                proc.start(cmd, args)
            proc.finished.connect(_on_proc_finished)

    def _run_userscript(self, selection, cmd, args, verbose, count):
        """Run a userscript given as argument.

        Args:
            cmd: The userscript to run.
            args: Arguments to pass to the userscript.
            verbose: Show notifications when the command started/exited.
            count: Exposed to the userscript.
        """
        env = {
            'QUTE_MODE': 'command',
            'QUTE_SELECTED_TEXT': selection,
        }

        if count is not None:
            env['QUTE_COUNT'] = str(count)

        idx = self._current_index()
        if idx != -1:
            env['QUTE_TITLE'] = self._tabbed_browser.widget.page_title(idx)

        # FIXME:qtwebengine: If tab is None, run_async will fail!
        tab = self._tabbed_browser.widget.currentWidget()

        try:
            url = self._tabbed_browser.current_url()
        except qtutils.QtValueError:
            pass
        else:
            env['QUTE_URL'] = url.toString(QUrl.FullyEncoded)

        try:
            runner = userscripts.run_async(
                tab, cmd, *args, win_id=self._win_id, env=env, verbose=verbose)
        except userscripts.Error as e:
            raise cmdutils.CommandError(e)
        return runner

    @cmdutils.register(instance='command-dispatcher', scope='window')
    def quickmark_save(self):
        """Save the current page as a quickmark."""
        quickmark_manager = objreg.get('quickmark-manager')
        quickmark_manager.prompt_save(self._current_url())

    @cmdutils.register(instance='command-dispatcher', scope='window',
                       maxsplit=0)
    @cmdutils.argument('name', completion=miscmodels.quickmark)
    def quickmark_load(self, name, tab=False, bg=False, window=False):
        """Load a quickmark.

        Args:
            name: The name of the quickmark to load.
            tab: Load the quickmark in a new tab.
            bg: Load the quickmark in a new background tab.
            window: Load the quickmark in a new window.
        """
        try:
            url = objreg.get('quickmark-manager').get(name)
        except urlmarks.Error as e:
            raise cmdutils.CommandError(str(e))
        self._open(url, tab, bg, window)

    @cmdutils.register(instance='command-dispatcher', scope='window',
                       maxsplit=0)
    @cmdutils.argument('name', completion=miscmodels.quickmark)
    def quickmark_del(self, name=None):
        """Delete a quickmark.

        Args:
            name: The name of the quickmark to delete. If not given, delete the
                  quickmark for the current page (choosing one arbitrarily
                  if there are more than one).
        """
        quickmark_manager = objreg.get('quickmark-manager')
        if name is None:
            url = self._current_url()
            try:
                name = quickmark_manager.get_by_qurl(url)
            except urlmarks.DoesNotExistError as e:
                raise cmdutils.CommandError(str(e))
        try:
            quickmark_manager.delete(name)
        except KeyError:
            raise cmdutils.CommandError("Quickmark '{}' not found!"
                                        .format(name))

    @cmdutils.register(instance='command-dispatcher', scope='window')
    def bookmark_add(self, url=None, title=None, toggle=False):
        """Save the current page as a bookmark, or a specific url.

        If no url and title are provided, then save the current page as a
        bookmark.
        If a url and title have been provided, then save the given url as
        a bookmark with the provided title.

        You can view all saved bookmarks on the
        link:qute://bookmarks[bookmarks page].

        Args:
            url: url to save as a bookmark. If not given, use url of current
                 page.
            title: title of the new bookmark.
            toggle: remove the bookmark instead of raising an error if it
                    already exists.
        """
        if url and not title:
            raise cmdutils.CommandError('Title must be provided if url has '
                                        'been provided')
        bookmark_manager = objreg.get('bookmark-manager')
        if not url:
            url = self._current_url()
        else:
            try:
                url = urlutils.fuzzy_url(url)
            except urlutils.InvalidUrlError as e:
                raise cmdutils.CommandError(e)
        if not title:
            title = self._current_title()
        try:
            was_added = bookmark_manager.add(url, title, toggle=toggle)
        except urlmarks.Error as e:
            raise cmdutils.CommandError(str(e))
        else:
            msg = "Bookmarked {}" if was_added else "Removed bookmark {}"
            message.info(msg.format(url.toDisplayString()))

    @cmdutils.register(instance='command-dispatcher', scope='window',
                       maxsplit=0)
    @cmdutils.argument('url', completion=miscmodels.bookmark)
    def bookmark_load(self, url, tab=False, bg=False, window=False,
                      delete=False):
        """Load a bookmark.

        Args:
            url: The url of the bookmark to load.
            tab: Load the bookmark in a new tab.
            bg: Load the bookmark in a new background tab.
            window: Load the bookmark in a new window.
            delete: Whether to delete the bookmark afterwards.
        """
        try:
            qurl = urlutils.fuzzy_url(url)
        except urlutils.InvalidUrlError as e:
            raise cmdutils.CommandError(e)
        self._open(qurl, tab, bg, window)
        if delete:
            self.bookmark_del(url)

    @cmdutils.register(instance='command-dispatcher', scope='window',
                       maxsplit=0)
    @cmdutils.argument('url', completion=miscmodels.bookmark)
    def bookmark_del(self, url=None):
        """Delete a bookmark.

        Args:
            url: The url of the bookmark to delete. If not given, use the
                 current page's url.
        """
        if url is None:
            url = self._current_url().toString(QUrl.RemovePassword |
                                               QUrl.FullyEncoded)
        try:
            objreg.get('bookmark-manager').delete(url)
        except KeyError:
            raise cmdutils.CommandError("Bookmark '{}' not found!".format(url))
        message.info("Removed bookmark {}".format(url))

    @cmdutils.register(instance='command-dispatcher', name='inspector',
                       scope='window')
    def toggle_inspector(self):
        """Toggle the web inspector.

        Note: Due a bug in Qt, the inspector will show incorrect request
        headers in the network tab.
        """
        tab = self._current_widget()
        # FIXME:qtwebengine have a proper API for this
        page = tab._widget.page()  # pylint: disable=protected-access

        try:
            if tab.data.inspector is None:
                tab.data.inspector = inspector.create()
                tab.data.inspector.inspect(page)
                tab.data.inspector.show()
            else:
                tab.data.inspector.toggle(page)
        except inspector.WebInspectorError as e:
            raise cmdutils.CommandError(e)

    @cmdutils.register(instance='command-dispatcher', scope='window')
    def download(self, url=None, *, mhtml_=False, dest=None):
        """Download a given URL, or current page if no URL given.

        Args:
            url: The URL to download. If not given, download the current page.
            dest: The file path to write the download to, or None to ask.
            mhtml_: Download the current page and all assets as mhtml file.
        """
        # FIXME:qtwebengine do this with the QtWebEngine download manager?
        download_manager = objreg.get('qtnetwork-download-manager')
        target = None
        if dest is not None:
            dest = downloads.transform_path(dest)
            if dest is None:
                raise cmdutils.CommandError("Invalid target filename")
            target = downloads.FileDownloadTarget(dest)

        tab = self._current_widget()
        user_agent = tab.private_api.user_agent()

        if url:
            if mhtml_:
                raise cmdutils.CommandError("Can only download the current "
                                            "page as mhtml.")
            url = urlutils.qurl_from_user_input(url)
            urlutils.raise_cmdexc_if_invalid(url)
            download_manager.get(url, user_agent=user_agent, target=target)
        elif mhtml_:
            tab = self._current_widget()
            if tab.backend == usertypes.Backend.QtWebEngine:
                webengine_download_manager = objreg.get(
                    'webengine-download-manager')
                try:
                    webengine_download_manager.get_mhtml(tab, target)
                except browsertab.UnsupportedOperationError as e:
                    raise cmdutils.CommandError(e)
            else:
                download_manager.get_mhtml(tab, target)
        else:
            qnam = tab.private_api.networkaccessmanager()

            suggested_fn = downloads.suggested_fn_from_title(
                self._current_url().path(), tab.title()
            )

            download_manager.get(
                self._current_url(),
                user_agent=user_agent,
                qnam=qnam,
                target=target,
                suggested_fn=suggested_fn
            )

    @cmdutils.register(instance='command-dispatcher', scope='window')
    def view_source(self, edit=False, pygments=False):
        """Show the source of the current page in a new tab.

        Args:
            edit: Edit the source in the editor instead of opening a tab.
            pygments: Use pygments to generate the view. This is always
                      the case for QtWebKit. For QtWebEngine it may display
                      slightly different source.
                      Some JavaScript processing may be applied.
        """
        tab = self._current_widget()
        try:
            current_url = self._current_url()
        except cmdutils.CommandError as e:
            message.error(str(e))
            return

        if current_url.scheme() == 'view-source' or tab.data.viewing_source:
            raise cmdutils.CommandError("Already viewing source!")

        if edit:
            ed = editor.ExternalEditor(self._tabbed_browser)
            tab.dump_async(ed.edit)
        else:
            tab.action.show_source(pygments)

    @cmdutils.register(instance='command-dispatcher', scope='window')
    def history(self, tab=True, bg=False, window=False):
        """Show browsing history.

        Args:
            tab: Open in a new tab.
            bg: Open in a background tab.
            window: Open in a new window.
        """
        url = QUrl('qute://history/')
        self._open(url, tab, bg, window)

    @cmdutils.register(instance='command-dispatcher', name='help',
                       scope='window')
    @cmdutils.argument('topic', completion=miscmodels.helptopic)
    def show_help(self, tab=False, bg=False, window=False, topic=None):
        r"""Show help about a command or setting.

        Args:
            tab: Open in a new tab.
            bg: Open in a background tab.
            window: Open in a new window.
            topic: The topic to show help for.

                   - :__command__ for commands.
                   - __section__.__option__ for settings.
        """
        if topic is None:
            path = 'index.html'
        elif topic.startswith(':'):
            command = topic[1:]
            if command not in objects.commands:
                raise cmdutils.CommandError("Invalid command {}!".format(
                    command))
            path = 'commands.html#{}'.format(command)
        elif topic in configdata.DATA:
            path = 'settings.html#{}'.format(topic)
        else:
            raise cmdutils.CommandError("Invalid help topic {}!".format(topic))
        url = QUrl('qute://help/{}'.format(path))
        self._open(url, tab, bg, window)

    @cmdutils.register(instance='command-dispatcher', scope='window')
    def messages(self, level='info', plain=False, tab=False, bg=False,
                 window=False):
        """Show a log of past messages.

        Args:
            level: Include messages with `level` or higher severity.
                   Valid values: vdebug, debug, info, warning, error, critical.
            plain: Whether to show plaintext (as opposed to html).
            tab: Open in a new tab.
            bg: Open in a background tab.
            window: Open in a new window.
        """
        if level.upper() not in log.LOG_LEVELS:
            raise cmdutils.CommandError("Invalid log level {}!".format(level))
        if plain:
            url = QUrl('qute://plainlog?level={}'.format(level))
        else:
            url = QUrl('qute://log?level={}'.format(level))
        self._open(url, tab, bg, window)

    def _open_editor_cb(self, elem):
        """Open editor after the focus elem was found in open_editor."""
        if elem is None:
            message.error("No element focused!")
            return
        if not elem.is_editable(strict=True):
            message.error("Focused element is not editable!")
            return

        text = elem.value()
        if text is None:
            message.error("Could not get text from the focused element.")
            return
        assert isinstance(text, str), text

        caret_position = elem.caret_position()

        ed = editor.ExternalEditor(watch=True, parent=self._tabbed_browser)
        ed.file_updated.connect(functools.partial(
            self.on_file_updated, ed, elem))
        ed.editing_finished.connect(lambda: mainwindow.raise_window(
            objreg.last_focused_window(), alert=False))
        ed.edit(text, caret_position)

    @cmdutils.register(instance='command-dispatcher', scope='window')
    def open_editor(self):
        """Open an external editor with the currently selected form field.

        The editor which should be launched can be configured via the
        `editor.command` config option.
        """
        tab = self._current_widget()
        tab.elements.find_focused(self._open_editor_cb)

    def on_file_updated(self, ed, elem, text):
        """Write the editor text into the form field and clean up tempfile.

        Callback for GUIProcess when the edited text was updated.

        Args:
            elem: The WebElementWrapper which was modified.
            text: The new text to insert.
        """
        try:
            elem.set_value(text)
            # Kick off js handlers to trick them into thinking there was input.
            elem.dispatch_event("input", bubbles=True)
        except webelem.OrphanedError:
            message.error('Edited element vanished')
            ed.backup()
        except webelem.Error as e:
            message.error(str(e))
            ed.backup()

    def _search_cb(self, found, *, tab, old_scroll_pos, options, text, prev):
        """Callback called from search/search_next/search_prev.

        Args:
            found: Whether the text was found.
            tab: The AbstractTab in which the search was made.
            old_scroll_pos: The scroll position (QPoint) before the search.
            options: The options (dict) the search was made with.
            text: The text searched for.
            prev: Whether we're searching backwards (i.e. :search-prev)
        """
        # :search/:search-next without reverse -> down
        # :search/:search-next    with reverse -> up
        # :search-prev         without reverse -> up
        # :search-prev            with reverse -> down
        going_up = options['reverse'] ^ prev

        if found:
            # Check if the scroll position got smaller and show info.
            if not going_up and tab.scroller.pos_px().y() < old_scroll_pos.y():
                message.info("Search hit BOTTOM, continuing at TOP")
            elif going_up and tab.scroller.pos_px().y() > old_scroll_pos.y():
                message.info("Search hit TOP, continuing at BOTTOM")
        else:
            message.warning("Text '{}' not found on page!".format(text),
                            replace=True)

    @cmdutils.register(instance='command-dispatcher', scope='window',
                       maxsplit=0)
    def search(self, text="", reverse=False):
        """Search for a text on the current page. With no text, clear results.

        Args:
            text: The text to search for.
            reverse: Reverse search direction.
        """
        tab = self._current_widget()

        if not text:
            if tab.search.search_displayed:
                tab.search.clear()
            return

        options = {
            'ignore_case': config.val.search.ignore_case,
            'reverse': reverse,
        }

        self._tabbed_browser.search_text = text
        self._tabbed_browser.search_options = dict(options)

        cb = functools.partial(self._search_cb, tab=tab,
                               old_scroll_pos=tab.scroller.pos_px(),
                               options=options, text=text, prev=False)
        options['result_cb'] = cb

        tab.scroller.before_jump_requested.emit()
        tab.search.search(text, **options)

    @cmdutils.register(instance='command-dispatcher', scope='window')
    @cmdutils.argument('count', value=cmdutils.Value.count)
    def search_next(self, count=1):
        """Continue the search to the ([count]th) next term.

        Args:
            count: How many elements to ignore.
        """
        tab = self._current_widget()
        window_text = self._tabbed_browser.search_text
        window_options = self._tabbed_browser.search_options

        if window_text is None:
            raise cmdutils.CommandError("No search done yet.")

        tab.scroller.before_jump_requested.emit()

        if window_text is not None and window_text != tab.search.text:
            tab.search.clear()
            tab.search.search(window_text, **window_options)
            count -= 1

        if count == 0:
            return

        cb = functools.partial(self._search_cb, tab=tab,
                               old_scroll_pos=tab.scroller.pos_px(),
                               options=window_options, text=window_text,
                               prev=False)

        for _ in range(count - 1):
            tab.search.next_result()
        tab.search.next_result(result_cb=cb)

    @cmdutils.register(instance='command-dispatcher', scope='window')
    @cmdutils.argument('count', value=cmdutils.Value.count)
    def search_prev(self, count=1):
        """Continue the search to the ([count]th) previous term.

        Args:
            count: How many elements to ignore.
        """
        tab = self._current_widget()
        window_text = self._tabbed_browser.search_text
        window_options = self._tabbed_browser.search_options

        if window_text is None:
            raise cmdutils.CommandError("No search done yet.")

        tab.scroller.before_jump_requested.emit()

        if window_text is not None and window_text != tab.search.text:
            tab.search.clear()
            tab.search.search(window_text, **window_options)
            count -= 1

        if count == 0:
            return

        cb = functools.partial(self._search_cb, tab=tab,
                               old_scroll_pos=tab.scroller.pos_px(),
                               options=window_options, text=window_text,
                               prev=True)

        for _ in range(count - 1):
            tab.search.prev_result()
        tab.search.prev_result(result_cb=cb)

    @cmdutils.register(instance='command-dispatcher', scope='window',
                       maxsplit=0, no_cmd_split=True)
    def jseval(self, js_code: str, file: bool = False, quiet: bool = False, *,
               world: typing.Union[usertypes.JsWorld, int] = None) -> None:
        """Evaluate a JavaScript string.

        Args:
            js_code: The string/file to evaluate.
            file: Interpret js-code as a path to a file.
                  If the path is relative, the file is searched in a js/ subdir
                  in qutebrowser's data dir, e.g.
                  `~/.local/share/qutebrowser/js`.
            quiet: Don't show resulting JS object.
            world: Ignored on QtWebKit. On QtWebEngine, a world ID or name to
                   run the snippet in.
        """
        if world is None:
            world = usertypes.JsWorld.jseval

        if quiet:
            jseval_cb = None
        else:
            def jseval_cb(out):
                """Show the data returned from JS."""
                if out is None:
                    # Getting the actual error (if any) seems to be difficult.
                    # The error does end up in
                    # BrowserPage.javaScriptConsoleMessage(), but
                    # distinguishing between :jseval errors and errors from the
                    # webpage is not trivial...
                    message.info('No output or error')
                else:
                    # The output can be a string, number, dict, array, etc. But
                    # *don't* output too much data, as this will make
                    # qutebrowser hang
                    out = str(out)
                    if len(out) > 5000:
                        out = out[:5000] + ' [...trimmed...]'
                    message.info(out)

        if file:
            path = os.path.expanduser(js_code)
            if not os.path.isabs(path):
                path = os.path.join(standarddir.data(), 'js', path)

            try:
                with open(path, 'r', encoding='utf-8') as f:
                    js_code = f.read()
            except OSError as e:
                raise cmdutils.CommandError(str(e))

        widget = self._current_widget()
        try:
            widget.run_js_async(js_code, callback=jseval_cb, world=world)
        except browsertab.WebTabError as e:
            raise cmdutils.CommandError(str(e))

    @cmdutils.register(instance='command-dispatcher', scope='window')
    def fake_key(self, keystring, global_=False):
        """Send a fake keypress or key string to the website or qutebrowser.

        :fake-key xy - sends the keychain 'xy'
        :fake-key <Ctrl-x> - sends Ctrl-x
        :fake-key <Escape> - sends the escape key

        Args:
            keystring: The keystring to send.
            global_: If given, the keys are sent to the qutebrowser UI.
        """
        try:
            sequence = keyutils.KeySequence.parse(keystring)
        except keyutils.KeyParseError as e:
            raise cmdutils.CommandError(str(e))

        for keyinfo in sequence:
            press_event = keyinfo.to_event(QEvent.KeyPress)
            release_event = keyinfo.to_event(QEvent.KeyRelease)

            if global_:
                window = QApplication.focusWindow()
                if window is None:
                    raise cmdutils.CommandError("No focused window!")
                QApplication.postEvent(window, press_event)
                QApplication.postEvent(window, release_event)
            else:
                tab = self._current_widget()
                tab.send_event(press_event)
                tab.send_event(release_event)

    @cmdutils.register(instance='command-dispatcher', scope='window',
                       debug=True, backend=usertypes.Backend.QtWebKit)
    def debug_clear_ssl_errors(self):
        """Clear remembered SSL error answers."""
        self._current_widget().private_api.clear_ssl_errors()

    @cmdutils.register(instance='command-dispatcher', scope='window')
    def edit_url(self, url=None, bg=False, tab=False, window=False,
                 private=False, related=False):
        """Navigate to a url formed in an external editor.

        The editor which should be launched can be configured via the
        `editor.command` config option.

        Args:
            url: URL to edit; defaults to the current page url.
            bg: Open in a new background tab.
            tab: Open in a new tab.
            window: Open in a new window.
            private: Open a new window in private browsing mode.
            related: If opening a new tab, position the tab as related to the
                     current one (like clicking on a link).
        """
        cmdutils.check_exclusive((tab, bg, window), 'tbw')

        old_url = self._current_url().toString()

        ed = editor.ExternalEditor(self._tabbed_browser)

        # Passthrough for openurl args (e.g. -t, -b, -w)
        ed.file_updated.connect(functools.partial(
            self._open_if_changed, old_url=old_url, bg=bg, tab=tab,
            window=window, private=private, related=related))

        ed.edit(url or old_url)

    @cmdutils.register(instance='command-dispatcher', scope='window')
    def set_mark(self, key):
        """Set a mark at the current scroll position in the current tab.

        Args:
            key: mark identifier; capital indicates a global mark
        """
        self._tabbed_browser.set_mark(key)

    @cmdutils.register(instance='command-dispatcher', scope='window')
    def jump_mark(self, key):
        """Jump to the mark named by `key`.

        Args:
            key: mark identifier; capital indicates a global mark
        """
        self._tabbed_browser.jump_mark(key)

    def _open_if_changed(self, url=None, old_url=None, bg=False, tab=False,
                         window=False, private=False, related=False):
        """Open a URL unless it's already open in the tab.

        Args:
            old_url: The original URL to compare against.
            url: The URL to open.
            bg: Open in a new background tab.
            tab: Open in a new tab.
            window: Open in a new window.
            private: Open a new window in private browsing mode.
            related: If opening a new tab, position the tab as related to the
                     current one (like clicking on a link).
        """
        if bg or tab or window or private or related or url != old_url:
            self.openurl(url=url, bg=bg, tab=tab, window=window,
                         private=private, related=related)

    @cmdutils.register(instance='command-dispatcher', scope='window')
    def fullscreen(self, leave=False, enter=False):
        """Toggle fullscreen mode.

        Args:
            leave: Only leave fullscreen if it was entered by the page.
            enter: Activate fullscreen and do not toggle if it is already
                   active.
        """
        if leave:
            tab = self._current_widget()
            try:
                tab.action.exit_fullscreen()
            except browsertab.UnsupportedOperationError:
                pass
            return

        window = self._tabbed_browser.widget.window()

        if not window.isFullScreen():
            window.state_before_fullscreen = window.windowState()
        if enter:
            window.setWindowState(window.windowState() | Qt.WindowFullScreen)
        else:
            window.setWindowState(window.windowState() ^ Qt.WindowFullScreen)

        log.misc.debug('state before fullscreen: {}'.format(
            debug.qflags_key(Qt, window.state_before_fullscreen)))

<<<<<<< HEAD
    @cmdutils.register(instance='command-dispatcher', scope='window',
                       tree_tab=True)
    @cmdutils.argument('count', value=cmdutils.Value.count)
    def tree_tab_promote(self, count=1):
        """Promote a tab so it becomes next sibling of its parent.

        Observes tabs.new_position.tree.promote in positioning the tab among
        new siblings.

        Args:
            count: How many levels the tabs should be promoted to
        """
        if not self._tabbed_browser.is_treetabbedbrowser:
            raise cmdutils.CommandError('Tree-tabs are disabled')
        config_position = config.val.tabs.new_position.tree.promote
        try:
            self._current_widget().node.promote(count, config_position)
        except notree.TreeError:
            raise cmdutils.CommandError('Tab has no parent!')
        finally:
            self._tabbed_browser.widget.tree_tab_update()

    @cmdutils.register(instance='command-dispatcher', scope='window',
                       tree_tab=True)
    def tree_tab_demote(self):
        """Demote a tab making it children of its previous adjacent sibling.

        Observes tabs.new_position.tree.demote in positioning the tab among new
        siblings.
        """
        if not self._tabbed_browser.is_treetabbedbrowser:
            raise cmdutils.CommandError('Tree-tabs are disabled')
        cur_node = self._current_widget().node

        config_position = config.val.tabs.new_position.tree.demote
        try:
            cur_node.demote(config_position)
        except notree.TreeError:
            raise cmdutils.CommandError('Tab has no previous sibling!')
        finally:
            self._tabbed_browser.widget.tree_tab_update()

    @cmdutils.register(instance='command-dispatcher', scope='window',
                       tree_tab=True)
    @cmdutils.argument('count', value=cmdutils.Value.count)
    def tree_tab_toggle_hide(self, count=None):
        """If the current tab's children are shown hide them, and vice-versa.

        This toggles the current tab's node's `collapsed` attribute.

        Args:
            count: Which tab to collapse
        """
        if not self._tabbed_browser.is_treetabbedbrowser:
            raise cmdutils.CommandError('Tree-tabs are disabled')
        tab = self._cntwidget(count)
        if not tab.node.children:
            return
        tab.node.collapsed = not tab.node.collapsed

        self._tabbed_browser.widget.tree_tab_update()

    @cmdutils.register(instance='command-dispatcher', scope='window',
                       tree_tab=True)
    @cmdutils.argument('count', value=cmdutils.Value.count)
    def tree_tab_cycle_hide(self, count=1):
        """Hides levels of descendents: children, grandchildren, and so on.

        Args:
            count: How many levels to hide.
        """
        if not self._tabbed_browser.is_treetabbedbrowser:
            raise cmdutils.CommandError('Tree-tabs are disabled')
        while count > 0:
            tab = self._current_widget()
            self._tabbed_browser.cycle_hide_tab(tab.node)
            count -= 1

        self._tabbed_browser.widget.tree_tab_update()

    @cmdutils.register(instance='command-dispatcher', scope='window',
                       tree_tab=True)
    def tree_tab_create_group(self, *name: str, related=False,
                              background=False):
        """Wrapper around :open qute://treegroup/name. Correctly escapes names.

        Example: `:tree-tab-create-group Foo Bar` calls
            `:open qute://treegroup/Foo%20Bar`

        Args:
            name: Name of the group to create
            related: whether to open as a child of current tab or under root
            background: whether to open in a background tab
        """
        title = ' '.join(name)
        path = urllib.parse.quote(title)
        if background:
            self.openurl('qute://treegroup/' + path, related=related, bg=True)
        else:
            self.openurl('qute://treegroup/' + path, related=related, tab=True)

    @cmdutils.register(instance='command-dispatcher', scope='window',
                       tree_tab=True)
    @cmdutils.argument('count', value=cmdutils.Value.count)
    def tree_tab_suspend_children(self, count=None):
        """Suspends all descendent of a tab to reduce memory usage.

        Args:
            count: Target tab.
        """
        tab = self._cntwidget(count)
        for descendent in tab.node.traverse():
            cur_tab = descendent.value
            if cur_tab and cur_tab is not tab:
                cur_url = cur_tab.url().url()
                if not cur_url.startswith("qute://"):
                    new_url = self._parse_url(
                        "qute://back/#" + cur_tab.title())
                    cur_tab.load_url(new_url)
=======
    @cmdutils.register(instance='command-dispatcher', scope='window')
    @cmdutils.argument('count', value=cmdutils.Value.count)
    def tab_load(self, count=None):
        """Load the current tab.

        Args:
            count: The tab index to load, or None
        """
        tab = self._cntwidget(count)
        if tab is None:
            return

        tab.history.load()

    @cmdutils.register(instance='command-dispatcher', scope='window')
    @cmdutils.argument('count', value=cmdutils.Value.count)
    def tab_unload(self, count=None):
        """Unload the current tab.

        Args:
            count: The tab index to load, or None
        """
        tab = self._cntwidget(count)
        if tab is None:
            return

        tab.unload()
>>>>>>> 37ebbe25
<|MERGE_RESOLUTION|>--- conflicted
+++ resolved
@@ -1925,7 +1925,6 @@
         log.misc.debug('state before fullscreen: {}'.format(
             debug.qflags_key(Qt, window.state_before_fullscreen)))
 
-<<<<<<< HEAD
     @cmdutils.register(instance='command-dispatcher', scope='window',
                        tree_tab=True)
     @cmdutils.argument('count', value=cmdutils.Value.count)
@@ -2045,7 +2044,7 @@
                     new_url = self._parse_url(
                         "qute://back/#" + cur_tab.title())
                     cur_tab.load_url(new_url)
-=======
+
     @cmdutils.register(instance='command-dispatcher', scope='window')
     @cmdutils.argument('count', value=cmdutils.Value.count)
     def tab_load(self, count=None):
@@ -2072,5 +2071,4 @@
         if tab is None:
             return
 
-        tab.unload()
->>>>>>> 37ebbe25
+        tab.unload()