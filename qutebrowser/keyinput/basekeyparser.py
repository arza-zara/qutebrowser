--- conflicted
+++ resolved
@@ -20,14 +20,10 @@
 """Base class for vim-like key sequence parser."""
 
 import string
-<<<<<<< HEAD
-import types
-=======
 import typing
 import types
 import collections
 import operator
->>>>>>> a313abee
 
 from PyQt5.QtCore import pyqtSignal, QObject, QUrl, QEvent
 from PyQt5.QtGui import QKeySequence
