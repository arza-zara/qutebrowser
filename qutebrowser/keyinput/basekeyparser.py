--- conflicted
+++ resolved
@@ -20,13 +20,10 @@
 """Base class for vim-like key sequence parser."""
 
 import string
-<<<<<<< HEAD
 import itertools
 import functools
 import typing
-=======
 import types
->>>>>>> e9057c33
 
 from PyQt5.QtCore import pyqtSignal, QObject, QUrl, QEvent
 from PyQt5.QtGui import QKeySequence
