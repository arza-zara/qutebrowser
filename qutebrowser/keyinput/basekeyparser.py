# vim: ft=python fileencoding=utf-8 sts=4 sw=4 et:

# Copyright 2014-2019 Florian Bruhin (The Compiler) <mail@qutebrowser.org>
#
# This file is part of qutebrowser.
#
# qutebrowser is free software: you can redistribute it and/or modify
# it under the terms of the GNU General Public License as published by
# the Free Software Foundation, either version 3 of the License, or
# (at your option) any later version.
#
# qutebrowser is distributed in the hope that it will be useful,
# but WITHOUT ANY WARRANTY; without even the implied warranty of
# MERCHANTABILITY or FITNESS FOR A PARTICULAR PURPOSE.  See the
# GNU General Public License for more details.
#
# You should have received a copy of the GNU General Public License
# along with qutebrowser.  If not, see <http://www.gnu.org/licenses/>.

"""Base class for vim-like key sequence parser."""

import string
<<<<<<< HEAD
import types
=======
import collections
>>>>>>> 1f1fdc6b

from PyQt5.QtCore import pyqtSignal, QObject
from PyQt5.QtGui import QKeySequence

from qutebrowser.config import config
from qutebrowser.utils import usertypes, log, utils
from qutebrowser.keyinput import keyutils

MYPY = False
if MYPY:
    from typing import MutableMapping, Optional


class BindingTrie(collections.abc.MutableMapping):

    """Helper class for key parser. Represents a set of bindings.

    Except for the root item, there is no children BindingTrie with no bound
    commands.

    This class works like a dict[keyutils.KeySequence, str], but with matches
    method added.

    Attributes:
        child: A map. Keys of this map can be get from the KeyInfo.to_int
               method.
        command: Command associated with this trie node.
    """

    __slots__ = 'child', 'command'

    def __init__(self):
        self.child = {}  # type: MutableMapping[int, BindingTrie]
        self.command = None  # type: Optional[str]

    def __getitem__(self, sequence: keyutils.KeySequence):
        matchtype, command = self.matches(sequence)
        if matchtype != QKeySequence.ExactMatch:
            raise KeyError(sequence)
        return command

    def __setitem__(
            self, sequence: keyutils.KeySequence, command: str):
        node = self
        for key in sequence:
            key_int = key.to_int()
            if key_int not in node.child:
                node.child[key_int] = BindingTrie()
            node = node.child[key_int]

        node.command = command

    def __delitem__(self, sequence: keyutils.KeySequence):
        raise NotImplementedError

    def __iter__(self):
        raise NotImplementedError

    def __len__(self):
        raise NotImplementedError

    def matches(self, sequence: keyutils.KeySequence):
        """Try to match a given keystring with any bound keychain.

        Args:
            sequence: The command string to find.

        Return:
            A tuple (matchtype, binding).
                matchtype: QKeySequence.ExactMatch, QKeySequence.PartialMatch
                           or QKeySequence.NoMatch.
                binding: - None with QKeySequence.PartialMatch or
                           QKeySequence.NoMatch.
                         - The found binding with QKeySequence.ExactMatch.
        """
        node = self
        for key in sequence:
            try:
                node = node.child[key.to_int()]
            except KeyError:
                return QKeySequence.NoMatch, None

        if node.command is not None:
            return QKeySequence.ExactMatch, node.command
        elif node.child:
            return QKeySequence.PartialMatch, None
        else:  # This can only happen when there is no bindings
            return QKeySequence.NoMatch, None


class BaseKeyParser(QObject):

    """Parser for vim-like key sequences and shortcuts.

    Not intended to be instantiated directly. Subclasses have to override
    execute() to do whatever they want to.

    Class Attributes:
        Match: types of a match between a binding and the keystring.
            partial: No keychain matched yet, but it's still possible in the
                     future.
            definitive: Keychain matches exactly.
            none: No more matches possible.

        do_log: Whether to log keypresses or not.
        passthrough: Whether unbound keys should be passed through with this
                     handler.

    Attributes:
        bindings: Bound key bindings
        _win_id: The window ID this keyparser is associated with.
        _sequence: The currently entered key sequence
        _modename: The name of the input mode associated with this keyparser.
        _supports_count: Whether count is supported

    Signals:
        keystring_updated: Emitted when the keystring is updated.
                           arg: New keystring.
        request_leave: Emitted to request leaving a mode.
                       arg 0: Mode to leave.
                       arg 1: Reason for leaving.
                       arg 2: Ignore the request if we're not in that mode
    """

    keystring_updated = pyqtSignal(str)
    request_leave = pyqtSignal(usertypes.KeyMode, str, bool)
    do_log = True
    passthrough = False

    def __init__(self, win_id, parent=None, supports_count=True):
        super().__init__(parent)
        self._win_id = win_id
        self._modename = None
        self._sequence = keyutils.KeySequence()
        self._count = ''
        self._supports_count = supports_count
        self.bindings = BindingTrie()
        config.instance.changed.connect(self._on_config_changed)

    def __repr__(self):
        return utils.get_repr(self, supports_count=self._supports_count)

    def _debug_log(self, message):
        """Log a message to the debug log if logging is active.

        Args:
            message: The message to log.
        """
        if self.do_log:
            log.keyboard.debug(message)

    def _match_key(self, sequence):
        """Try to match a given keystring with any bound keychain.

        Args:
            sequence: The command string to find.

        Return:
            A tuple (matchtype, binding).
                matchtype: Match.definitive, Match.partial or Match.none.
                binding: - None with Match.partial/Match.none.
                         - The found binding with Match.definitive.
        """
        assert sequence
        assert not isinstance(sequence, str)

        return self.bindings.matches(sequence)

    def _match_without_modifiers(self, sequence):
        """Try to match a key with optional modifiers stripped."""
        self._debug_log("Trying match without modifiers")
        sequence = sequence.strip_modifiers()
        match, binding = self._match_key(sequence)
        return match, binding, sequence

    def _match_key_mapping(self, sequence):
        """Try to match a key in bindings.key_mappings."""
        self._debug_log("Trying match with key_mappings")
        mapped = sequence.with_mappings(
            types.MappingProxyType(config.cache['bindings.key_mappings']))
        if sequence != mapped:
            self._debug_log("Mapped {} -> {}".format(
                sequence, mapped))
            match, binding = self._match_key(mapped)
            sequence = mapped
            return match, binding, sequence
        return QKeySequence.NoMatch, None, sequence

    def _match_count(self, sequence, dry_run):
        """Try to match a key as count."""
        txt = str(sequence[-1])  # To account for sequences changed above.
        if (txt in string.digits and self._supports_count and
                not (not self._count and txt == '0')):
            self._debug_log("Trying match as count")
            assert len(txt) == 1, txt
            if not dry_run:
                self._count += txt
                self.keystring_updated.emit(self._count + str(self._sequence))
            return True
        return False

    def handle(self, e, *, dry_run=False):
        """Handle a new keypress.

        Separate the keypress into count/command, then check if it matches
        any possible command, and either run the command, ignore it, or
        display an error.

        Args:
            e: the KeyPressEvent from Qt.
            dry_run: Don't actually execute anything, only check whether there
                     would be a match.

        Return:
            A QKeySequence match.
        """
        key = e.key()
        txt = str(keyutils.KeyInfo.from_event(e))
        self._debug_log("Got key: 0x{:x} / modifiers: 0x{:x} / text: '{}' / "
                        "dry_run {}".format(key, int(e.modifiers()), txt,
                                            dry_run))

        if keyutils.is_modifier_key(key):
            self._debug_log("Ignoring, only modifier")
            return QKeySequence.NoMatch

        try:
            sequence = self._sequence.append_event(e)
        except keyutils.KeyParseError as ex:
            self._debug_log("{} Aborting keychain.".format(ex))
            self.clear_keystring()
            return QKeySequence.NoMatch

        match, binding = self._match_key(sequence)
        if match == QKeySequence.NoMatch:
            match, binding, sequence = self._match_without_modifiers(sequence)
        if match == QKeySequence.NoMatch:
            match, binding, sequence = self._match_key_mapping(sequence)
        if match == QKeySequence.NoMatch:
            was_count = self._match_count(sequence, dry_run)
            if was_count:
                return QKeySequence.ExactMatch

        if dry_run:
            return match

        self._sequence = sequence

        if match == QKeySequence.ExactMatch:
            self._debug_log("Definitive match for '{}'.".format(
                sequence))
            count = int(self._count) if self._count else None
            self.clear_keystring()
            self.execute(binding, count)
        elif match == QKeySequence.PartialMatch:
            self._debug_log("No match for '{}' (added {})".format(
                sequence, txt))
            self.keystring_updated.emit(self._count + str(sequence))
        elif match == QKeySequence.NoMatch:
            self._debug_log("Giving up with '{}', no matches".format(
                sequence))
            self.clear_keystring()
        else:
            raise utils.Unreachable("Invalid match value {!r}".format(match))

        return match

    @config.change_filter('bindings')
    def _on_config_changed(self):
        # Note: This function is called which erases and rebuild the whole
        # self.bindings object, even if it only needs to add or remove one
        # item.
        self._read_config()

    def _read_config(self, modename=None):
        """Read the configuration.

        Config format: key = command, e.g.:
            <Ctrl+Q> = quit

        Args:
            modename: Name of the mode to use.
        """
        if modename is None:
            if self._modename is None:
                raise ValueError("read_config called with no mode given, but "
                                 "None defined so far!")
            modename = self._modename
        else:
            self._modename = modename
        self.bindings = BindingTrie()

        for key, cmd in config.key_instance.get_bindings_for(modename).items():
            assert not isinstance(key, str), key
            assert cmd
            self.bindings[key] = cmd

    def execute(self, cmdstr, count=None):
        """Handle a completed keychain.

        Args:
            cmdstr: The command to execute as a string.
            count: The count if given.
        """
        raise NotImplementedError

    def clear_keystring(self):
        """Clear the currently entered key sequence."""
        if self._sequence:
            self._debug_log("Clearing keystring (was: {}).".format(
                self._sequence))
            self._sequence = keyutils.KeySequence()
            self._count = ''
            self.keystring_updated.emit('')<|MERGE_RESOLUTION|>--- conflicted
+++ resolved
@@ -20,11 +20,8 @@
 """Base class for vim-like key sequence parser."""
 
 import string
-<<<<<<< HEAD
 import types
-=======
 import collections
->>>>>>> 1f1fdc6b
 
 from PyQt5.QtCore import pyqtSignal, QObject
 from PyQt5.QtGui import QKeySequence
