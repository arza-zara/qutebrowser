--- conflicted
+++ resolved
@@ -123,7 +123,7 @@
     }
 
     function is_scrollable_y(elt) {
-        return is_scrollable(elt, 0, 1);
+        return is_scrollable(elt, 0, 1) || is_scrollable(elt, 0, -1);
     }
 
     // Recurse up the DOM and get the first element which is scrollable.
@@ -139,7 +139,6 @@
         return elt;
     }
 
-<<<<<<< HEAD
     // Attempt to set activatedElement to the largest element.
     // Inspired from firstScrollableElement in vimium:
     // http://github.com/philc/vimium/blob/026c90cc/content_scripts/scroller.coffee#L98-L114
@@ -177,7 +176,7 @@
     // Get the element that should be scrolled currently in the root frame. If
     // activatedElement is set, use that. Otherwise recurse using
     // activeElement.
-    function getActivatedElement(x, y) {
+    function getActivatedElement(x, y, fuzz = false) {
         let elt = document.activeElement;
         // If activated element is no longer present, remove it from
         // consideration
@@ -195,26 +194,16 @@
                 activatedElement = firstScrolling;
                 elt = activatedElement;
             }
-=======
+        } else {
+            elt = activatedElement;
+        }
+        return scrollable_parent(elt, x, y, fuzz);
+    }
+
     funcs.to_perc = (x, y) => {
-        const frame_win = utils.get_frame_window(document.activeElement);
-        // x/y percent is useless to determine if an element scrolls,
-        // just pick the first scrollable one either way
         const detect_x = x === 0 ? 1 : x;
         const detect_y = y === 0 ? 1 : y;
-        if (frame_win === window) {
-            const scroll_elt = scrollable_parent(
-                document.activeElement, detect_x, detect_y, true);
-            scroll_to_perc(scroll_elt, x, y);
->>>>>>> 4858515c
-        } else {
-            elt = activatedElement;
-        }
-        return scrollable_parent(elt, x, y);
-    }
-
-    funcs.to_perc = (x, y) => {
-        const scroll_elt = getActivatedElement(x, y);
+        const scroll_elt = getActivatedElement(detect_x, detect_y, true);
         scroll_to_perc(scroll_elt, x, y);
     };
 
