--- conflicted
+++ resolved
@@ -1623,11 +1623,7 @@
   desc: Alignment of the text inside of tabs.
 
 tabs.title.format:
-<<<<<<< HEAD
-  default: '{audio}{tree}{collapsed}{index}: {title}'
-=======
-  default: '{audio}{index}: {current_title}'
->>>>>>> 0b3ba033
+  default: '{audio}{tree}{collapsed}{index}: {current_title}'
   type:
     name: FormatString
     fields:
