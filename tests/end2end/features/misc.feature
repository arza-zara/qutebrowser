--- conflicted
+++ resolved
@@ -536,7 +536,11 @@
         And I open data/numbers/3.txt
         Then no crash should happen
 
-<<<<<<< HEAD
+    Scenario: Simple adblock update
+        When I set up "simple" as block lists
+        And I run :adblock-update
+        Then the message "adblock: Read 1 hosts from 1 sources." should be shown
+
     ## Spellcheck
 
     @qtwebkit_skip @qt>=5.8 @cannot_have_dict=af-ZA
@@ -547,10 +551,4 @@
     @qtwebkit_skip @qt>=5.8 @must_have_dict=en-US
     Scenario: Set valid and installed language
         When I run :set spellcheck.languages ["en-US"]
-        Then the option spellcheck.languages should be set to ["en-US"]
-=======
-    Scenario: Simple adblock update
-        When I set up "simple" as block lists
-        And I run :adblock-update
-        Then the message "adblock: Read 1 hosts from 1 sources." should be shown
->>>>>>> bae49c93
+        Then the option spellcheck.languages should be set to ["en-US"]