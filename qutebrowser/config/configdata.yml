--- conflicted
+++ resolved
@@ -1809,7 +1809,6 @@
   type: Bool
   desc: Wrap when changing tabs.
 
-<<<<<<< HEAD
 tabs.focus_stack_size:
   default: 10
   type:
@@ -1817,13 +1816,12 @@
     minval: -1
     maxval: maxint
   desc: Maximum stack size to remember for tab switches (-1 for no maximum).
-=======
+
 tabs.tree_tabs:
   default: false
   type: Bool
   desc: Enable tree-tabs mode.
   restart: true
->>>>>>> 3b8c9ff8
 
 ## url
 
